import http
import os
from fastapi import APIRouter, HTTPException
import numpy as np
<<<<<<< HEAD
from common.models.api import ApiResult
from server.models.project import CheckDatasetResource, CheckDatasetSchema, CheckProjectIdSchema, DatasetInferredColumnResource
from wordsmith.data import paths
from wordsmith.data.schema import SchemaColumnTypeEnum
=======
import pandas as pd
from common.models.api import ApiResult, ApiErrorResult
from server.models.project import CheckDatasetResource, CheckDatasetSchema, CheckProjectIdSchema, DatasetInferredColumnResource
from wordsmith.data import paths
from wordsmith.data.schema import SchemaColumnType
from wordsmith.data.config import Config
>>>>>>> edcea7ad
 
router = APIRouter(
  tags=['Projects']
)

@router.post(
  "/check-project-id", 
  status_code=http.HTTPStatus.OK, 
)
async def check_project(body: CheckProjectIdSchema):
  folder_name = paths.DATA_DIRECTORY
  folder_path = os.path.join(os.getcwd(), folder_name, body.project_id)
  if os.path.isdir(folder_path):
    available = False
    message = f"The project name \"{body.project_id}\" is already taken. Please choose a different name."
  else:
    available = True
    message = f"The project name \"{body.project_id}\" is available. You're good to go!"
  
  return ApiResult(data={"available": available}, message=f"{message}")

@router.post("/check-dataset")
async def check_dataset(body: CheckDatasetSchema):
  df = body.root.load()
  columns: list[DatasetInferredColumnResource] = []
  for column in df.columns:
    dtype = df[column].dtype
    coltype: SchemaColumnTypeEnum
    if dtype == np.float_ or dtype == np.int_:
      coltype = SchemaColumnTypeEnum.Continuous
    else:
      uniquescnt = len(df[column].unique())
      if uniquescnt < 0.2 * len(df[column]):
        coltype = SchemaColumnTypeEnum.Categorical
      else:
        has_long_text = df[column].str.len().mean() >= 20
        if has_long_text:
          coltype = SchemaColumnTypeEnum.Textual
        else:
          coltype = SchemaColumnTypeEnum.Unique

    columns.append(DatasetInferredColumnResource(
      name=column,
      type=coltype,
    ))

  return ApiResult(
    data=CheckDatasetResource(columns=columns),
    message=f"We have inferred the columns from the dataset at {body.root.path}. Next, please configure how you would like to process the individual columns."
  )
    
@router.get('/')
async def get_projects():
  folder_name = paths.DATA_DIRECTORY
  folders = []

  if os.path.isdir(folder_name):
    folders = [name for name in os.listdir(folder_name) if os.path.isdir(os.path.join(folder_name, name))]

  return ApiResult(
    data=folders,
    message="Success"
  )

@router.get('/{project_id}')
async def get_projects(project_id: str):
  try:
    config = Config.from_project(project_id)

    return ApiResult(
      data=config,
      message="Success"
    )
  except FileNotFoundError:
    raise HTTPException(status_code=404, detail=f"Project '{project_id}' not found.")
  except Exception as e:
    raise HTTPException(status_code=500, detail=str(e))<|MERGE_RESOLUTION|>--- conflicted
+++ resolved
@@ -2,19 +2,12 @@
 import os
 from fastapi import APIRouter, HTTPException
 import numpy as np
-<<<<<<< HEAD
+import pandas as pd
 from common.models.api import ApiResult
 from server.models.project import CheckDatasetResource, CheckDatasetSchema, CheckProjectIdSchema, DatasetInferredColumnResource
 from wordsmith.data import paths
 from wordsmith.data.schema import SchemaColumnTypeEnum
-=======
-import pandas as pd
-from common.models.api import ApiResult, ApiErrorResult
-from server.models.project import CheckDatasetResource, CheckDatasetSchema, CheckProjectIdSchema, DatasetInferredColumnResource
-from wordsmith.data import paths
-from wordsmith.data.schema import SchemaColumnType
 from wordsmith.data.config import Config
->>>>>>> edcea7ad
  
 router = APIRouter(
   tags=['Projects']
@@ -67,7 +60,7 @@
   )
     
 @router.get('/')
-async def get_projects():
+async def get__projects():
   folder_name = paths.DATA_DIRECTORY
   folders = []
 
@@ -80,7 +73,7 @@
   )
 
 @router.get('/{project_id}')
-async def get_projects(project_id: str):
+async def get__project(project_id: str):
   try:
     config = Config.from_project(project_id)
 
