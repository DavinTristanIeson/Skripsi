--- conflicted
+++ resolved
@@ -6,12 +6,9 @@
 from typing import TYPE_CHECKING, Sequence, cast
 from copy import copy
 
-<<<<<<< HEAD
 from modules.config.schema.base import SchemaColumnTypeEnum
 from modules.config.schema.schema_variants import TextualSchemaColumn
 from modules.exceptions.files import FileLoadingException
-=======
->>>>>>> 2063ccd4
 from modules.logger.provisioner import ProvisionedLogger
 from modules.task.responses import TaskResponse
 from modules.task.manager import TaskManagerProxy
@@ -37,42 +34,26 @@
   n_trials: int
   constraint: BERTopicHyperparameterConstraint
 
-<<<<<<< HEAD
   def get_placeholder_task(self):
-    return TaskStorageProxy(
+    return TaskManagerProxy(
       id="placeholder",
+      # but don't share queue. We discard the contents of queue.
+      queue=multiprocessing.Queue(),
+      # Share stop events
       stop_event=self.task.stop_event,
       response=TaskResponse.Idle("placeholder"),
     )
 
   def experiment(self, trial: "Trial", shared_state: BERTopicIntermediateState, column: TextualSchemaColumn, experiment_result: BERTopicExperimentResult):
-    cache = ProjectCacheManager().get(self.project_id)
-=======
-  def experiment(self, trial: "Trial", shared_state: BERTopicIntermediateState, experiment_result: BERTopicExperimentResult, lock: threading.Lock):
     cache = shared_state.cache
     column = shared_state.column
->>>>>>> 2063ccd4
 
     if self.task.stop_event.is_set():
       trial.study.stop()
 
     candidate = self.constraint.suggest(trial)
-<<<<<<< HEAD
     placeholder_task = self.get_placeholder_task()
-    self.task.log_pending(f"Starting trial {trial.number + 1} with the following hyperparameters: {candidate}")
-=======
-    placeholder_id = f"Candidate {trial._trial_id}"
-    response_queue = multiprocessing.Queue()
-    placeholder_task = TaskManagerProxy(
-      id=placeholder_id,
-      # but don't share queue. We discard the contents of queue.
-      queue=response_queue,
-      # Share stop events
-      stop_event=self.task.stop_event,
-      response=TaskResponse.Idle(placeholder_id),
-    )
     self.task.log_pending(f"Running a trial for the following hyperparameters: {candidate}")
->>>>>>> 2063ccd4
 
     # Shallow copy only, don't deep copy.
     state = copy(shared_state)
@@ -144,34 +125,20 @@
     return evaluation
   
   def run(self):
-<<<<<<< HEAD
-    cache = ProjectCacheManager().get(self.project_id)
-    config = cache.config
-    column = cast(TextualSchemaColumn, config.data_schema.assert_of_type(self.column, [SchemaColumnTypeEnum.Textual]))
+    shared_state = BERTopicIntermediateState()
+    placeholder_task = self.get_placeholder_task()
 
     start_time = datetime.datetime.now()
-    
-=======
->>>>>>> 2063ccd4
-    shared_state = BERTopicIntermediateState()
-    shared_state.config = config
-    shared_state.column = column
-
-    placeholder_task = self.get_placeholder_task()
 
     shared_procedures: list[BERTopicProcedureComponent] = [
-<<<<<<< HEAD
-      BERTopicDataLoaderProcedureComponent(state=shared_state, task=placeholder_task),
+      BERTopicDataLoaderProcedureComponent(state=shared_state, task=placeholder_task, project_id=self.project_id, column=self.column),
       BERTopicCacheOnlyPreprocessProcedureComponent(state=shared_state, task=placeholder_task),
-=======
-      BERTopicDataLoaderProcedureComponent(state=shared_state, task=self.task, project_id=self.project_id, column=self.column),
-      BERTopicCacheOnlyPreprocessProcedureComponent(state=shared_state, task=self.task),
->>>>>>> 2063ccd4
     ]
     for procedure in shared_procedures:
       procedure.run()
     # Loaded from DataLoaderProcedureComponent
     column = shared_state.column
+    cache = shared_state.cache
 
     try:
       evaluation = cache.topic_evaluations.load(column.name)
@@ -210,7 +177,7 @@
       callbacks=[]
     )
     experiment_result.end_at = datetime.datetime.now()
-    shared_state.cache.bertopic_experiments.save(experiment_result, column.name)
+    cache.bertopic_experiments.save(experiment_result, column.name)
 
     end_time = datetime.datetime.now()
     self.task.log_success(f"Experiment has completed successfully (Time: {start_time.strftime('%Y-%m-%d %H:%M:%S')} to {end_time.strftime('%Y-%m-%d %H:%M:%S')}).")
